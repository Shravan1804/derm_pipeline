--- conflicted
+++ resolved
@@ -144,7 +144,6 @@
                 ordered.append((mns, perf_fn + ("" if bg is None else self.NO_BG)))
         return ordered
 
-<<<<<<< HEAD
     def compute_conf_mat(self, targs, preds):
         """Compute pixel-wise confusion matrix from flattened predicted masks
         :param targs: tensor, ground truth, size B x M x M
@@ -162,8 +161,6 @@
             })
         return segm_utils.pixel_conf_mat(targs, preds, self.args.cats)
 
-=======
->>>>>>> 0800ace5
     def plot_custom_metrics(self, ax, agg_perf, show_val, title=None):
         """Plots aggregated metrics results.
         :param ax: axis
